# services/pipeline.py
import asyncio
import hashlib
import json
from pathlib import Path
from typing import Dict, Any, List, Optional, Tuple
from datetime import datetime
import traceback
from loguru import logger
import re
import numpy as np
from textstat import flesch_reading_ease

from app.models.schemas import (
    ExtractionResult, ExtractionStatus, ExtractionRequest,
    Metadata, Section, Figure, Table, CodeBlock, Equation, Reference, Entity, Paragraph
)
from app.models.enums import EntityType
from app.config import settings
from app.services.extractors.grobid_extractor import GROBIDExtractor
from app.services.extractors.figure_extractor import FigureExtractor
from app.services.extractors.table_extractor import TableExtractor
from app.services.extractors.ocr_math_extractor import OCRMathExtractor
from app.services.extractors.code_extractor import CodeExtractor
from app.services.local_storage_service import local_storage_service
from app.utils.exceptions import ExtractionError


class ExtractionPipeline:
    """
    Enhanced extraction pipeline with quality assurance and auto-correction
    Implements fallback strategies and error recovery
    """
    
    def __init__(self):
        self.extractors = {}
        self._initialize_extractors()
        
        # Quality thresholds
        self.QUALITY_THRESHOLDS = {
            'overall_score': 0.7,
            'text_coherence': 0.6,
            'table_false_positive_rate': 0.3,
            'figure_consistency': 0.5,
            'extraction_coverage': 0.6
        }
    
    def _initialize_extractors(self):
        """Initialize all available extractors"""
        try:
            self.extractors['grobid'] = GROBIDExtractor()
            logger.info("GROBID extractor initialized")
        except Exception as e:
            logger.warning(f"GROBID extractor not available: {e}")
        
        try:
            self.extractors['figure'] = FigureExtractor()
            logger.info("Enhanced figure extractor initialized")
        except Exception as e:
            logger.warning(f"Enhanced figure extractor initialization failed: {e}")
        
        try:
            self.extractors['table'] = TableExtractor()
            logger.info("Enhanced table extractor initialized")
        except Exception as e:
            logger.warning(f"Enhanced table extractor initialization failed: {e}")
        
        try:
            self.extractors['ocr_math'] = OCRMathExtractor(output_dir=settings.paper_folder / "ocr_math")
            logger.info("OCR/Math extractor initialized")
        except Exception as e:
            logger.warning(f"OCR/Math extractor initialization failed: {e}")
        
        try:
            self.extractors['code'] = CodeExtractor()
            logger.info("Code extractor initialized")
        except Exception as e:
            logger.warning(f"Code extractor initialization failed: {e}")
    
    async def extract(self, pdf_path: Path, request: ExtractionRequest, skip_local_storage: bool = False) -> ExtractionResult:
        """
        Enhanced extraction pipeline with quality assurance
        """
        start_time = datetime.utcnow()
        
        # Get page count early
        page_count = self._get_pdf_page_count(pdf_path)
        
        # Initialize result
        result = ExtractionResult(
            pdf_path=str(pdf_path),
            pdf_hash=self._calculate_file_hash(pdf_path),
            status=ExtractionStatus.PROCESSING,
            extraction_methods=[],
            metadata=Metadata(title="Unknown", page_count=page_count)
        )
        
        try:
            # Phase 1: Content Extraction (parallel execution)
            extraction_tasks = await self._run_extraction_tasks(pdf_path, request)
            
            # Process extraction results
            await self._process_extraction_results(result, extraction_tasks)
            
            # Phase 2: Initial Quality Assessment
            initial_quality = await self._assess_initial_quality(result)
            logger.info(f"Initial quality assessment: {initial_quality}")
            
            # Phase 3: Quality-Based Auto-Correction
            if initial_quality['needs_correction']:
                result = await self._auto_correct_extraction(result, initial_quality)
                logger.info("Applied auto-corrections to improve quality")
            
            # Phase 4: Text Flow Reconstruction
            if result.sections:
                result.sections = await self._reconstruct_text_flow(result.sections)
                logger.info("Reconstructed text flow")
            
            # Phase 5: Cross-Reference Enhancement
            await self._enhance_cross_references(result)
            
            # Phase 6: Final Quality Validation
            final_quality = await self._comprehensive_quality_validation(result)
            result.quality_metrics = final_quality
            
            # Phase 7: Set Status Based on Quality
            result.status = self._determine_final_status(final_quality)
            
        except Exception as e:
            result.status = ExtractionStatus.FAILED
            result.errors = [str(e)]
            logger.error(f"Pipeline failed: {traceback.format_exc()}")
        
        # Calculate processing time and finalize
        result.processing_time = (datetime.utcnow() - start_time).total_seconds()
        
        # Set extraction methods used
        result.extraction_methods = list(extraction_tasks.keys())
        
        # Calculate confidence scores
        result.confidence_scores = self._calculate_confidence_scores(result, extraction_tasks)
        
        # Calculate extraction coverage
        result.extraction_coverage = self._calculate_extraction_coverage(result)
        
        await self._save_result(result, skip_local_storage)
        
        return result
    
    async def _run_extraction_tasks(self, pdf_path: Path, request: ExtractionRequest) -> Dict[str, Any]:
        """Run extraction tasks in parallel with proper error handling"""
        tasks = {}
        
        # Create tasks based on request
        if request.extract_text:
            if 'grobid' in self.extractors:
                tasks['grobid'] = asyncio.create_task(
                    self._safe_extract('grobid', pdf_path)
                )
            else:
                # Fallback to simple text extraction
                tasks['text_fallback'] = asyncio.create_task(
                    self._extract_text_fallback(pdf_path)
                )
        
        if request.extract_figures and 'figure' in self.extractors:
            tasks['figures'] = asyncio.create_task(
                self._safe_extract('figure', pdf_path)
            )
        
        if request.extract_tables and 'table' in self.extractors:
            tasks['tables'] = asyncio.create_task(
                self._safe_extract('table', pdf_path)
            )
        
        if request.extract_code and 'code' in self.extractors:
            tasks['code'] = asyncio.create_task(
                self._safe_extract('code', pdf_path)
            )
        
        if request.use_ocr and 'ocr_math' in self.extractors:
            tasks['ocr_math'] = asyncio.create_task(
                self._safe_extract('ocr_math', pdf_path)
            )
        
        # Wait for all tasks with timeout
        timeout = request.timeout or settings.extraction_timeout
        results = await self._wait_for_tasks(tasks, timeout)
        
        return results
    
    async def _safe_extract(self, extractor_name: str, pdf_path: Path) -> Dict[str, Any]:
        """Safely execute extraction with error handling"""
        try:
            extractor = self.extractors[extractor_name]
            result = await extractor.extract(pdf_path)
            return {'success': True, 'data': result, 'method': extractor_name}
        except Exception as e:
            logger.error(f"Extraction failed for {extractor_name}: {e}")
            return {'success': False, 'error': str(e), 'method': extractor_name}
    
    async def _wait_for_tasks(self, tasks: Dict, timeout: int) -> Dict[str, Any]:
        """Wait for tasks with proper timeout handling"""
        done, pending = await asyncio.wait(
            tasks.values(),
            timeout=timeout,
            return_when=asyncio.ALL_COMPLETED
        )
        
        # Cancel pending tasks
        for task in pending:
            task.cancel()
        
        # Collect results
        results = {}
        for task_name, task in tasks.items():
            if task.done():
                try:
                    results[task_name] = task.result()
                except Exception as e:
                    results[task_name] = {
                        'success': False, 
                        'error': str(e), 
                        'method': task_name
                    }
            else:
                results[task_name] = {
                    'success': False, 
                    'error': 'Task timed out', 
                    'method': task_name
                }
        
        return results
    
    async def _process_extraction_results(self, result: ExtractionResult, extraction_tasks: Dict[str, Any]):
        """Process results from extraction tasks and populate the result object"""
        
        for task_name, task_result in extraction_tasks.items():
            if not task_result.get('success', False):
                logger.warning(f"Task {task_name} failed: {task_result.get('error', 'Unknown error')}")
                continue
            
            data = task_result.get('data', {})
            method = task_result.get('method', task_name)
            
            # Add method to extraction methods
            if method not in result.extraction_methods:
                result.extraction_methods.append(method)
            
            # Process based on task type
            if task_name == 'grobid' or task_name == 'text_fallback':
                # Text extraction results
                if 'metadata' in data:
                    # Preserve page_count if it's already set correctly
                    new_metadata = data['metadata']
                    if hasattr(result.metadata, 'page_count') and result.metadata.page_count > 0:
                        # Keep the existing page_count if it's valid
                        new_metadata.page_count = result.metadata.page_count
                    result.metadata = new_metadata
                if 'sections' in data:
                    result.sections.extend(data['sections'])
                if 'references' in data:
                    result.references.extend(data['references'])
                    
            elif task_name == 'figures':
                # Figure extraction results
                if isinstance(data, list):
                    result.figures.extend(data)
                elif isinstance(data, dict) and 'figures' in data:
                    result.figures.extend(data['figures'])
                    
            elif task_name == 'tables':
                # Table extraction results
                if isinstance(data, list):
                    result.tables.extend(data)
                elif isinstance(data, dict) and 'tables' in data:
                    result.tables.extend(data['tables'])
                    
            elif task_name == 'code':
                # Code extraction results
                if isinstance(data, list):
                    result.code_blocks.extend(data)
                elif isinstance(data, dict) and 'code_blocks' in data:
                    result.code_blocks.extend(data['code_blocks'])
                    
            elif task_name == 'ocr_math':
                # OCR/Math extraction results
                if isinstance(data, dict):
                    if 'equations' in data:
                        result.equations.extend(data['equations'])
                    if 'entities' in data:
                        result.entities.extend(data['entities'])
    
    # Legacy extraction methods for backward compatibility
    async def _extract_with_grobid(self, pdf_path: Path) -> Dict[str, Any]:
        """Extract using GROBID with fallback"""
        extractor = self.extractors['grobid']
        return await extractor.extract(pdf_path)
    
    async def _extract_figures(self, pdf_path: Path) -> List[Figure]:
        """Extract figures"""
        extractor = self.extractors['figure']
        return await extractor.extract(pdf_path)
    
    async def _extract_tables(self, pdf_path: Path) -> List[Table]:
        """Extract tables"""
        extractor = self.extractors['table']
        return await extractor.extract(pdf_path)
    
    async def _extract_code(self, pdf_path: Path) -> List[CodeBlock]:
        """Extract code blocks"""
        extractor = self.extractors['code']
        return await extractor.extract(pdf_path)
    
    async def _extract_ocr_math(self, pdf_path: Path) -> Dict[str, Any]:
        """Extract using OCR and math detection"""
        extractor = self.extractors['ocr_math']
        return await extractor.extract(pdf_path)
    
    async def _extract_text_fallback(self, pdf_path: Path) -> Dict[str, Any]:
        """Fallback text extraction using PyMuPDF when GROBID is not available"""
        try:
            import fitz  # PyMuPDF
            
            doc = fitz.open(pdf_path)
            sections = []
            
            for page_num in range(len(doc)):
                page = doc.load_page(page_num)
                text = page.get_text()
                
                if text.strip():
                    # Split text into paragraphs for better structure
                    paragraphs = self._split_text_into_paragraphs(text.strip())
                    
                    # Create a simple section for each page
                    section = Section(
                        title=f"Page {page_num + 1}",
                        page_start=page_num + 1,
                        page_end=page_num + 1,
                        paragraphs=[Paragraph(text=para, page=page_num + 1) for para in paragraphs if para.strip()]
                    )
                    sections.append(section)
            
            # Get page count before closing the document
            page_count = len(doc)
            doc.close()
            
            # Create basic metadata
            metadata = Metadata(
                title="Extracted Document",
                page_count=page_count,
                language="en"
            )
            
            return {
                'success': True,
                'data': {
                    'metadata': metadata,
                    'sections': sections,
                    'references': []
                },
                'method': 'text_fallback'
            }
            
        except Exception as e:
            logger.error(f"Text fallback extraction failed: {e}")
            return {
                'success': False,
                'error': str(e),
                'method': 'text_fallback'
            }
    
    def _split_text_into_paragraphs(self, text: str) -> List[str]:
        """Split text into logical paragraphs"""
        import re
        
        # Split by double newlines or multiple spaces
        paragraphs = re.split(r'\n\s*\n|\s{3,}', text)
        
        # Clean up paragraphs
        cleaned_paragraphs = []
        for para in paragraphs:
            para = para.strip()
            if para and len(para) > 10:  # Only keep substantial paragraphs
                cleaned_paragraphs.append(para)
        
        return cleaned_paragraphs
    
    def _enhance_with_ocr(self, result: ExtractionResult, ocr_text: List[Dict]):
        """Enhance extraction result with OCR text"""
        # If no sections were extracted, create from OCR
        if not result.sections and ocr_text:
            for page_data in ocr_text:
                section = Section(
                    title=f"Page {page_data['page']}",
                    page_start=page_data['page'],
                    page_end=page_data['page'],
                    paragraphs=[Paragraph(
                        text=page_data['text'],
                        page=page_data['page']
                    )]
                )
                result.sections.append(section)
    
    def _cross_reference_content(self, result: ExtractionResult):
        """Cross-reference figures, tables, and code with text"""
        # Build reference map
        figure_refs = {}
        table_refs = {}
        
        # Find references in text
        for section in result.sections:
            for para in section.paragraphs:
<<<<<<< HEAD
                text = para.get('text', '') if isinstance(para, dict) else para.text
=======
                text = para.get('text', '') if isinstance(para, dict) else getattr(para, 'text', str(para))
>>>>>>> 9ef3a5f1
                
                # Find figure references
                fig_patterns = [
                    r'Figure\s+(\d+)',
                    r'Fig\.\s*(\d+)',
                    r'figure\s+(\d+)'
                ]
                for pattern in fig_patterns:
                    for match in re.finditer(pattern, text, re.IGNORECASE):
                        fig_num = match.group(1)
                        if fig_num not in figure_refs:
                            figure_refs[fig_num] = []
                        figure_refs[fig_num].append(section.id)
                
                # Find table references
                table_patterns = [
                    r'Table\s+(\d+)',
                    r'table\s+(\d+)'
                ]
                for pattern in table_patterns:
                    for match in re.finditer(pattern, text, re.IGNORECASE):
                        table_num = match.group(1)
                        if table_num not in table_refs:
                            table_refs[table_num] = []
                        table_refs[table_num].append(section.id)
        
        # Update figures with references
        for figure in result.figures:
            if figure.label:
                # Extract number from label
                match = re.search(r'\d+', figure.label)
                if match:
                    fig_num = match.group()
                    if fig_num in figure_refs:
                        figure.references = figure_refs[fig_num]
        
        # Update tables with references
        for table in result.tables:
            if table.label:
                match = re.search(r'\d+', table.label)
                if match:
                    table_num = match.group()
                    if table_num in table_refs:
                        table.references = table_refs[table_num]
    
    async def _extract_entities(self, result: ExtractionResult) -> List[Entity]:
        """Extract named entities from the document"""
        entities = []
        
        # Extract dataset mentions
        dataset_patterns = [
            r'(?:dataset|corpus|benchmark):\s*(\w+)',
            r'(\w+)\s+dataset',
            r'(?:MNIST|CIFAR|ImageNet|COCO|WikiText|GLUE|SQuAD)'
        ]
        
        # Extract code/tool mentions
        code_patterns = [
            r'(?:github\.com/[\w-]+/[\w-]+)',
            r'(?:implementation|code):\s*([\w-]+)',
            r'(?:PyTorch|TensorFlow|JAX|scikit-learn|NumPy|Pandas)'
        ]
        
        # Extract method mentions
        method_patterns = [
            r'(?:algorithm|method|approach):\s*([\w\s]+)',
            r'(?:BERT|GPT|ResNet|LSTM|GRU|CNN|RNN|Transformer)'
        ]
        
        # Search in sections
        for section in result.sections:
            for para in section.paragraphs:
<<<<<<< HEAD
                text = para.get('text', '') if isinstance(para, dict) else str(para.text)
=======
                text = para.get('text', '') if isinstance(para, dict) else str(getattr(para, 'text', para))
>>>>>>> 9ef3a5f1
                page = para.page if hasattr(para, 'page') else section.page_start
                
                # Find datasets
                for pattern in dataset_patterns:
                    for match in re.finditer(pattern, text, re.IGNORECASE):
                        entity = Entity(
                            type=EntityType.DATASET,
                            name=match.group(1) if match.lastindex else match.group(),
                            page=page,
                            context=text[max(0, match.start()-50):min(len(text), match.end()+50)]
                        )
                        entities.append(entity)
                
                # Find code repositories
                for pattern in code_patterns:
                    for match in re.finditer(pattern, text):
                        entity = Entity(
                            type=EntityType.CODE,
                            name=match.group(1) if match.lastindex else match.group(),
                            page=page,
                            context=text[max(0, match.start()-50):min(len(text), match.end()+50)]
                        )
                        entities.append(entity)
        
        # Deduplicate entities
        unique_entities = []
        seen = set()
        for entity in entities:
            key = (entity.type, entity.name.lower())
            if key not in seen:
                seen.add(key)
                unique_entities.append(entity)
        
        return unique_entities
    
    def _calculate_coverage(self, result: ExtractionResult) -> float:
        """Calculate extraction coverage percentage"""
        score = 0.0
        max_score = 100.0
        
        # Check metadata (10%)
        if result.metadata and result.metadata.title != "Unknown":
            score += 10
        
        # Check sections (30%)
        if result.sections:
            section_score = min(30, len(result.sections) * 3)
            score += section_score
        
        # Check figures (15%)
        if result.figures:
            figure_score = min(15, len(result.figures) * 3)
            score += figure_score
        
        # Check tables (15%)
        if result.tables:
            table_score = min(15, len(result.tables) * 5)
            score += table_score
        
        # Check code blocks (10%)
        if result.code_blocks:
            code_score = min(10, len(result.code_blocks) * 2)
            score += code_score
        
        # Check equations (10%)
        if result.equations:
            eq_score = min(10, len(result.equations) * 1)
            score += eq_score
        
        # Check references (10%)
        if result.references:
            ref_score = min(10, len(result.references) * 0.5)
            score += ref_score
        
        return min(100.0, score)
    
    def _calculate_confidence(self, result: ExtractionResult) -> Dict[str, float]:
        """Calculate confidence scores for different extraction types"""
        confidence = {}
        
        # Text confidence (based on extraction method)
        if 'grobid' in result.extraction_methods:
            confidence['text'] = 0.9
        elif 'nougat_tesseract' in result.extraction_methods:
            confidence['text'] = 0.7
        else:
            confidence['text'] = 0.5
        
        # Figure confidence
        if result.figures:
            avg_conf = sum(f.bbox.confidence for f in result.figures if f.bbox and f.bbox.confidence) 
            count = sum(1 for f in result.figures if f.bbox and f.bbox.confidence)
            confidence['figures'] = avg_conf / count if count > 0 else 0.8
        
        # Table confidence
        if result.tables:
            avg_conf = sum(t.bbox.confidence for t in result.tables if t.bbox and t.bbox.confidence)
            count = sum(1 for t in result.tables if t.bbox and t.bbox.confidence)
            confidence['tables'] = avg_conf / count if count > 0 else 0.8
        
        # Code confidence
        confidence['code'] = 0.85 if result.code_blocks else 0.0
        
        # Math confidence
        confidence['equations'] = 0.9 if 'nougat' in str(result.extraction_methods) else 0.7
        
        return confidence
    
    def _calculate_file_hash(self, file_path: Path) -> str:
        """Calculate SHA256 hash of file"""
        sha256_hash = hashlib.sha256()
        with open(file_path, "rb") as f:
            for byte_block in iter(lambda: f.read(4096), b""):
                sha256_hash.update(byte_block)
        return sha256_hash.hexdigest()
    
    def _get_pdf_page_count(self, pdf_path: Path) -> int:
        """Get the number of pages in a PDF file"""
        try:
            import fitz
            doc = fitz.open(str(pdf_path))
            page_count = len(doc)
            doc.close()
            return page_count
        except Exception as e:
            logger.warning(f"Failed to get page count for {pdf_path}: {e}")
            return 0
    
    async def _save_result(self, result: ExtractionResult, skip_local_storage: bool = False):
        """Save extraction result based on STORE_LOCALLY setting"""
        # Convert to dict
        result_dict = result.model_dump() if hasattr(result, 'model_dump') else result.dict()
        
        if settings.store_locally:
            # Local storage mode: save JSON file and store locally
            output_path = settings.paper_folder / f"{Path(result.pdf_path).stem}_extraction.json"
            
            # Save to file
            with open(output_path, 'w', encoding='utf-8') as f:
                json.dump(result_dict, f, indent=2, ensure_ascii=False, default=str)
            
            logger.info(f"Extraction result saved to {output_path}")
            
            # Store locally if not skipped
            if not skip_local_storage:
                try:
                    # Generate a job_id and paper_id for local storage
                    job_id = f"pipeline_{datetime.utcnow().strftime('%Y%m%d_%H%M%S')}"
                    paper_id = Path(result.pdf_path).stem
                    
                    stored_paths = await local_storage_service.store_extraction_result(
                        result, job_id, paper_id
                    )
                    logger.info(f"Stored extraction result locally: {stored_paths}")
                except Exception as e:
                    logger.error(f"Failed to store extraction result locally: {e}")
        else:
            # Cloud-only mode: do not save or upload anything
            logger.info("STORE_LOCALLY=False: Skipping extraction result storage (no local files, no Cloudinary upload)")
            logger.debug(f"Extraction result for {Path(result.pdf_path).stem} completed but not stored")

    # Enhanced quality assessment and auto-correction methods
    async def _assess_initial_quality(self, result: ExtractionResult) -> Dict[str, Any]:
        """Assess initial extraction quality and identify issues"""
        quality_issues = []
        needs_correction = False
        
        # 1. Table false positive assessment
        if result.tables:
            false_positive_rate = await self._assess_table_false_positives(result.tables)
            if false_positive_rate > self.QUALITY_THRESHOLDS['table_false_positive_rate']:
                quality_issues.append({
                    'type': 'table_false_positives',
                    'severity': 'high',
                    'rate': false_positive_rate,
                    'affected_tables': self._identify_false_positive_tables(result.tables)
                })
                needs_correction = True
        
        # 2. Text coherence assessment
        if result.sections:
            coherence_score = self._assess_text_coherence(result.sections)
            if coherence_score < self.QUALITY_THRESHOLDS['text_coherence']:
                quality_issues.append({
                    'type': 'poor_text_coherence',
                    'severity': 'medium',
                    'score': coherence_score
                })
                needs_correction = True
        
        # 3. Figure-reference consistency
        if result.figures:
            consistency_score = self._assess_figure_consistency(result)
            if consistency_score < self.QUALITY_THRESHOLDS['figure_consistency']:
                quality_issues.append({
                    'type': 'figure_inconsistency',
                    'severity': 'low',
                    'score': consistency_score
                })
        
        return {
            'needs_correction': needs_correction,
            'issues': quality_issues,
            'overall_score': self._calculate_overall_quality_score(quality_issues)
        }
    
    async def _assess_table_false_positives(self, tables: List[Table]) -> float:
        """Assess rate of false positive tables"""
        if not tables:
            return 0.0
        
        false_positives = 0
        
        for table in tables:
            # Check if table content is actually prose text
            if self._is_table_actually_prose(table):
                false_positives += 1
        
        return false_positives / len(tables)
    
    def _is_table_actually_prose(self, table: Table) -> bool:
        """Determine if a table is actually prose text"""
        if not table.rows:
            return True
        
        # Combine all cell content
        all_text = []
        if table.headers:
            for header_row in table.headers:
                all_text.extend(str(cell) for cell in header_row)
        
        for row in table.rows:
            all_text.extend(str(cell) for cell in row)
        
        combined_text = ' '.join(all_text)
        
        if not combined_text.strip():
            return True
        
        # Multiple indicators of prose text
        indicators = 0
        
        # 1. High reading ease (typical of continuous prose)
        try:
            reading_ease = flesch_reading_ease(combined_text)
            if reading_ease > 60:  # Reasonably readable prose
                indicators += 1
        except:
            pass
        
        # 2. Complete sentences
        sentences = re.split(r'[.!?]+', combined_text)
        complete_sentences = sum(1 for s in sentences if len(s.strip().split()) > 4)
        if complete_sentences > len(table.rows):  # More complete sentences than table rows
            indicators += 1
        
        # 3. Low data diversity (mostly text, few numbers)
        numeric_cells = sum(1 for text in all_text 
                           if re.match(r'^\d+(\.\d+)?$', str(text).strip()))
        if numeric_cells / len(all_text) < 0.2:  # Less than 20% numeric
            indicators += 1
        
        # 4. Long continuous text spans
        long_text_cells = sum(1 for text in all_text 
                             if len(str(text).split()) > 8)
        if long_text_cells > len(table.rows) * 0.3:  # Many cells with long text
            indicators += 1
        
        # Consider it prose if multiple indicators are present
        return indicators >= 2
    
    def _identify_false_positive_tables(self, tables: List[Table]) -> List[str]:
        """Identify specific false positive table IDs"""
        false_positives = []
        for table in tables:
            if self._is_table_actually_prose(table):
                false_positives.append(table.label or f"table_page_{table.page}")
        return false_positives
    
    def _assess_text_coherence(self, sections: List[Section]) -> float:
        """Assess overall text coherence"""
        if not sections:
            return 0.0
        
        coherence_scores = []
        
        for section in sections:
            # Check paragraph flow
            if section.paragraphs:
                paragraph_texts = []
                for para in section.paragraphs:
                    if isinstance(para, dict):
                        paragraph_texts.append(para.get('text', ''))
                    else:
                        paragraph_texts.append(str(para.text if hasattr(para, 'text') else ''))
                
                section_text = ' '.join(paragraph_texts)
                
                if section_text.strip():
                    # Measure coherence indicators
                    coherence = self._calculate_text_coherence_score(section_text)
                    coherence_scores.append(coherence)
        
        return np.mean(coherence_scores) if coherence_scores else 0.0
    
    def _calculate_text_coherence_score(self, text: str) -> float:
        """Calculate coherence score for text"""
        score = 0.0
        
        # 1. Sentence structure
        sentences = re.split(r'[.!?]+', text)
        valid_sentences = [s.strip() for s in sentences if len(s.strip().split()) >= 3]
        
        if valid_sentences:
            score += 0.3
            
            # 2. Average sentence length (reasonable range)
            avg_length = np.mean([len(s.split()) for s in valid_sentences])
            if 8 <= avg_length <= 25:  # Reasonable academic sentence length
                score += 0.2
        
        # 3. Reading ease
        try:
            ease = flesch_reading_ease(text)
            if 30 <= ease <= 70:  # Academic text range
                score += 0.2
        except:
            score += 0.1  # Default if calculation fails
        
        # 4. Vocabulary diversity
        words = text.lower().split()
        if words:
            unique_ratio = len(set(words)) / len(words)
            if unique_ratio > 0.4:  # Good vocabulary diversity
                score += 0.2
        
        # 5. Proper capitalization and punctuation
        if re.search(r'[A-Z][a-z]', text):  # Has proper capitalization
            score += 0.1
        
        return min(1.0, score)
    
    def _assess_figure_consistency(self, result: ExtractionResult) -> float:
        """Assess consistency between figures and text references"""
        if not result.figures:
            return 1.0
        
        # Find figure references in text
        figure_refs = set()
        for section in result.sections:
            for para in section.paragraphs:
                text = para.text if hasattr(para, 'text') else str(para)
                refs = re.findall(r'(?:Figure|Fig\.?)\s*(\d+)', text, re.IGNORECASE)
                figure_refs.update(refs)
        
        if not figure_refs:
            return 0.5  # No references found
        
        # Check how many figures have matching references
        matched_figures = 0
        for figure in result.figures:
            if figure.label:
                fig_num = re.search(r'\d+', figure.label)
                if fig_num and fig_num.group() in figure_refs:
                    matched_figures += 1
        
        return matched_figures / len(result.figures)
    
    def _calculate_overall_quality_score(self, quality_issues: List[Dict]) -> float:
        """Calculate overall quality score based on issues and content coverage"""
        # Start with a dynamic base score based on content extraction success
        base_score = 0.5  # Start lower and build up
        
        # Add points for successful extractions
        if hasattr(self, 'extraction_results') and self.extraction_results:
            successful_extractions = sum(1 for result in self.extraction_results.values() 
                                       if result.get('success', False))
            total_extractions = len(self.extraction_results)
            if total_extractions > 0:
                base_score += 0.3 * (successful_extractions / total_extractions)
        
        # Subtract points for issues
        for issue in quality_issues:
            if issue['severity'] == 'high':
                base_score -= 0.2
            elif issue['severity'] == 'medium':
                base_score -= 0.1
            elif issue['severity'] == 'low':
                base_score -= 0.05
        
        # Ensure score is between 0.0 and 1.0
        return max(0.0, min(1.0, base_score))
    
    async def _auto_correct_extraction(self, result: ExtractionResult, 
                                     quality_assessment: Dict[str, Any]) -> ExtractionResult:
        """Apply automatic corrections based on quality assessment"""
        corrected_result = result
        
        for issue in quality_assessment['issues']:
            if issue['type'] == 'table_false_positives' and issue['severity'] == 'high':
                corrected_result = await self._correct_table_false_positives(
                    corrected_result, issue
                )
            
            elif issue['type'] == 'poor_text_coherence' and issue['severity'] == 'medium':
                corrected_result = await self._correct_text_coherence_issues(
                    corrected_result
                )
        
        # Validate and correct page numbers
        corrected_result = await self._validate_page_numbers(corrected_result)
        
        # Improve section page number accuracy
        corrected_result = self._improve_section_page_accuracy(corrected_result)
        
        return corrected_result
    
    async def _correct_table_false_positives(self, result: ExtractionResult, 
                                           issue: Dict[str, Any]) -> ExtractionResult:
        """Remove false positive tables and convert to text"""
        false_positive_labels = issue['affected_tables']
        
        # Separate valid tables from false positives
        valid_tables = []
        false_positive_tables = []
        
        for table in result.tables:
            table_label = table.label or f"table_page_{table.page}"
            if table_label in false_positive_labels:
                false_positive_tables.append(table)
            else:
                valid_tables.append(table)
        
        # Convert false positive tables back to text
        for fp_table in false_positive_tables:
            text_content = self._convert_table_to_text(fp_table)
            
            # Add to appropriate section or create new section
            section = self._find_or_create_section_for_page(result.sections, fp_table.page)
            section.paragraphs.append({
                'text': text_content,
                'page': fp_table.page
            })
        
        result.tables = valid_tables
        logger.info(f"Removed {len(false_positive_tables)} false positive tables")
        
        return result
    
    def _convert_table_to_text(self, table: Table) -> str:
        """Convert table content back to readable text"""
        text_parts = []
        
        # Add headers as text
        if table.headers:
            for header_row in table.headers:
                header_text = ' '.join(str(cell) for cell in header_row if cell)
                if header_text.strip():
                    text_parts.append(header_text)
        
        # Add row content as text
        for row in table.rows:
            row_text = ' '.join(str(cell) for cell in row if cell)
            if row_text.strip():
                text_parts.append(row_text)
        
        return ' '.join(text_parts)
    
    def _find_or_create_section_for_page(self, sections: List[Section], 
                                       page: int) -> Section:
        """Find existing section for page or create new one"""
        # Look for existing section covering this page
        for section in sections:
            if section.page_start <= page <= section.page_end:
                return section
        
        # Create new section
        new_section = Section(
            title=f"Page {page}",
            page_start=page,
            page_end=page,
            paragraphs=[]
        )
        sections.append(new_section)
        return new_section
    
    async def _correct_text_coherence_issues(self, result: ExtractionResult) -> ExtractionResult:
        """Improve text coherence by reconstructing flow and fixing page numbers"""
        if not result.sections:
            return result
        
        # Sort sections by page order
        result.sections.sort(key=lambda s: s.page_start)
        
        # Merge fragmented sections on same page
        merged_sections = []
        current_section = None
        
        for section in result.sections:
            if current_section and current_section.page_end == section.page_start:
                # Merge with current section
                current_section.paragraphs.extend(section.paragraphs)
                current_section.page_end = section.page_end
                current_section.title = f"{current_section.title} (continued)"
            else:
                if current_section:
                    merged_sections.append(current_section)
                current_section = section
        
        if current_section:
            merged_sections.append(current_section)
        
        # Improve page number accuracy for each section
        for section in merged_sections:
            self._improve_section_page_numbers(section)
        
        result.sections = merged_sections
        return result
    
    def _improve_section_page_numbers(self, section: Section):
        """Improve page number accuracy for a section based on paragraph content"""
        if not section.paragraphs:
            return
        
        # Get all unique page numbers from paragraphs
        page_numbers = set()
        for para in section.paragraphs:
            if hasattr(para, 'page'):
                page_numbers.add(para.page)
            elif isinstance(para, dict) and 'page' in para:
                page_numbers.add(para['page'])
        
        if page_numbers:
            # Update section page range based on actual paragraph pages
            section.page_start = min(page_numbers)
            section.page_end = max(page_numbers)
            
            # If section spans multiple pages, check for logical breaks
            if section.page_end - section.page_start > 2:
                # Look for natural section breaks
                self._detect_section_boundaries(section)
    
    def _detect_section_boundaries(self, section: Section):
        """Detect natural section boundaries within a multi-page section"""
        # Group paragraphs by page
        page_paragraphs = {}
        for para in section.paragraphs:
            page = getattr(para, 'page', 1) if hasattr(para, 'page') else para.get('page', 1)
            if page not in page_paragraphs:
                page_paragraphs[page] = []
            page_paragraphs[page].append(para)
        
        # Look for pages with section-like content (headers, etc.)
        section_indicators = ['introduction', 'method', 'result', 'conclusion', 'discussion', 'abstract']
        
        for page_num, paras in page_paragraphs.items():
            page_text = ' '.join([getattr(p, 'text', '') if hasattr(p, 'text') else str(p) for p in paras])
            page_text_lower = page_text.lower()
            
            # Check if this page contains section indicators
            for indicator in section_indicators:
                if indicator in page_text_lower:
                    # This might be a new section, adjust page_end
                    if page_num > section.page_start:
                        section.page_end = page_num - 1
                    break
    
    async def _validate_page_numbers(self, result: ExtractionResult) -> ExtractionResult:
        """Validate and correct page numbers across all sections"""
        if not result.sections:
            return result
        
        # Get total page count from metadata
        total_pages = result.metadata.page_count if hasattr(result.metadata, 'page_count') else 0
        
        for section in result.sections:
            # Validate page_start and page_end
            if section.page_start < 1:
                section.page_start = 1
            
            if total_pages > 0 and section.page_end > total_pages:
                section.page_end = total_pages
            
            # Ensure page_end >= page_start
            if section.page_end < section.page_start:
                section.page_end = section.page_start
            
            # Validate paragraph page numbers
            for para in section.paragraphs:
                if hasattr(para, 'page'):
                    if para.page < 1:
                        para.page = 1
                    elif total_pages > 0 and para.page > total_pages:
                        para.page = total_pages
                elif isinstance(para, dict) and 'page' in para:
                    if para['page'] < 1:
                        para['page'] = 1
                    elif total_pages > 0 and para['page'] > total_pages:
                        para['page'] = total_pages
        
        return result
    
    def _improve_section_page_accuracy(self, result: ExtractionResult) -> ExtractionResult:
        """Improve section page number accuracy using paragraph content analysis"""
        if not result.sections:
            return result
        
        # Get total page count from metadata
<<<<<<< HEAD
        total_pages = result.metadata.page_count if hasattr(result.metadata, 'page_count') else 0
=======
        total_pages = result.metadata.page_count if hasattr(result.metadata, 'page_count') else 999
>>>>>>> 9ef3a5f1
        
        for section in result.sections:
            if not section.paragraphs:
                continue
            
            # Collect all valid page numbers from paragraphs
            valid_page_numbers = []
            for para in section.paragraphs:
                if hasattr(para, 'page') and para.page > 0:
                    valid_page_numbers.append(para.page)
                elif isinstance(para, dict) and 'page' in para and para['page'] > 0:
                    valid_page_numbers.append(para['page'])
            
            if not valid_page_numbers:
                continue
            
            # Sort page numbers
            valid_page_numbers.sort()
            
            # Calculate new page range
            new_page_start = valid_page_numbers[0]
            new_page_end = valid_page_numbers[-1]
            
            # Validate the new range
            if new_page_end < new_page_start:
                new_page_end = new_page_start
            
            # Check if the new range is more reasonable than the current one
            current_span = section.page_end - section.page_start
            new_span = new_page_end - new_page_start
            
            # If new range is significantly smaller and more reasonable, use it
            if new_span < current_span and new_span <= 10:  # Most sections don't span more than 10 pages
                section.page_start = new_page_start
                section.page_end = new_page_end
                logger.info(f"Updated section '{section.title}' page range from {current_span} to {new_span} pages")
            
            # Additional validation: if section spans too many pages, look for natural breaks
            elif new_span > 10:
                # Try to find a more reasonable range by looking for content concentration
                page_counts = {}
                for page_num in valid_page_numbers:
                    page_counts[page_num] = page_counts.get(page_num, 0) + 1
                
                # Find the page with most content
                if page_counts:
                    most_content_page = max(page_counts, key=page_counts.get)
                    # Limit range to ±2 pages around the most content-rich page
                    section.page_start = max(1, most_content_page - 2)
                    section.page_end = min(total_pages, most_content_page + 2)
                    logger.info(f"Limited section '{section.title}' page range to reasonable span around page {most_content_page}")
        
        return result
    
    def _calculate_confidence_scores(self, result: ExtractionResult, extraction_tasks: Dict[str, Any]) -> Dict[str, float]:
        """Calculate confidence scores for each extraction method"""
        confidence_scores = {}
        
        # Base confidence scores for different methods
        method_confidence = {
            'grobid': 0.9,
            'text_fallback': 0.7,
            'transformer': 0.85,
            'pdfplumber': 0.8,

            'tabula': 0.7,

            'cv_contour': 0.6,

    
            'nougat_tesseract': 0.8,
            'ocr_math': 0.7
        }
        
        for method_name, task_result in extraction_tasks.items():
            if task_result.get('success', False):
                # Get base confidence for this method
                base_confidence = method_confidence.get(method_name, 0.5)
                
                # Adjust based on content quality
                content_quality = self._assess_content_quality(method_name, task_result)
                
                # Final confidence score
                confidence_scores[method_name] = base_confidence * content_quality
            else:
                confidence_scores[method_name] = 0.0
        
        return confidence_scores
    
    def _assess_content_quality(self, method_name: str, task_result: Dict[str, Any]) -> float:
        """Assess the quality of extracted content"""
        data = task_result.get('data', {})
        
        if method_name in ['grobid', 'text_fallback']:
            # Assess text quality
            sections = data.get('sections', [])
            if sections:
                # Check for substantial content
<<<<<<< HEAD
                total_text_length = sum(len(str(para.text if hasattr(para, 'text') else para.get('text', ''))) for section in sections 
=======
                total_text_length = sum(len(str(para.get('text', '') if isinstance(para, dict) else getattr(para, 'text', para))) 
                                      for section in sections 
>>>>>>> 9ef3a5f1
                                      for para in section.paragraphs)
                return min(1.0, total_text_length / 1000)  # Normalize by expected length
            return 0.5
        
        elif method_name in ['transformer', 'pdfplumber', 'tabula']:
            # Assess table quality
            tables = data if isinstance(data, list) else data.get('tables', [])
            if tables:
                # Check for tables with substantial content
                valid_tables = sum(1 for table in tables 
                                 if table.rows and len(table.rows) > 1)
                return valid_tables / len(tables) if tables else 0.0
            return 0.5
        
        elif method_name in ['cv_contour']:
            # Assess figure quality
            figures = data if isinstance(data, list) else data.get('figures', [])
            if figures:
                # Check for figures with captions or substantial content
                valid_figures = sum(1 for fig in figures 
                                  if fig.caption or fig.ocr_text)
                return valid_figures / len(figures) if figures else 0.0
            return 0.5
        
        return 0.5  # Default quality score
    
    def _calculate_extraction_coverage(self, result: ExtractionResult) -> float:
        """Calculate overall extraction coverage"""
        coverage_scores = []
        
        # Text coverage
        if result.sections:
            total_paragraphs = sum(len(section.paragraphs) for section in result.sections)
            if total_paragraphs > 0:
                coverage_scores.append(min(1.0, total_paragraphs / 50))  # Normalize by expected paragraphs
        
        # Table coverage
        if result.tables:
            coverage_scores.append(min(1.0, len(result.tables) / 10))  # Normalize by expected tables
        
        # Figure coverage
        if result.figures:
            coverage_scores.append(min(1.0, len(result.figures) / 15))  # Normalize by expected figures
        
        # Equation coverage
        if result.equations:
            coverage_scores.append(min(1.0, len(result.equations) / 20))  # Normalize by expected equations
        
        # Code coverage
        if result.code_blocks:
            coverage_scores.append(min(1.0, len(result.code_blocks) / 5))  # Normalize by expected code blocks
        
        # Reference coverage
        if result.references:
            coverage_scores.append(min(1.0, len(result.references) / 30))  # Normalize by expected references
        
        # Calculate overall coverage
        if coverage_scores:
            return sum(coverage_scores) / len(coverage_scores)
        else:
            return 0.0
    
    async def _reconstruct_text_flow(self, sections: List[Section]) -> List[Section]:
        """Reconstruct proper text reading order"""
        reconstructed_sections = []
        
        for section in sections:
            # Sort paragraphs by page order
            if section.paragraphs:
                sorted_paragraphs = sorted(
                    section.paragraphs,
                    key=lambda p: p.get('page', 0) if isinstance(p, dict) else getattr(p, 'page', 0)
                )
                
                # Merge paragraphs that should be continuous
                merged_paragraphs = self._merge_continuous_paragraphs(sorted_paragraphs)
                section.paragraphs = merged_paragraphs
            
            reconstructed_sections.append(section)
        
        return reconstructed_sections
    
    def _merge_continuous_paragraphs(self, paragraphs: List) -> List:
        """Merge paragraphs that should be continuous"""
        if not paragraphs:
            return paragraphs
        
        merged = []
        current_text = ""
        current_page = None
        
        for para in paragraphs:
            if isinstance(para, dict):
                text = para.get('text', '')
                page = para.get('page', 0)
            else:
<<<<<<< HEAD
                text = str(para.text if hasattr(para, 'text') else '')
=======
                text = str(getattr(para, 'text', para))
>>>>>>> 9ef3a5f1
                page = getattr(para, 'page', 0)
            
            text = text.strip()
            if not text:
                continue
            
            # Check if this paragraph continues from previous
            if current_text and self._should_merge_paragraphs(current_text, text):
                # Merge with current paragraph
                current_text += ' ' + text
            else:
                # Start new paragraph
                if current_text:
                    merged.append(Paragraph(
                        text=current_text,
                        page=current_page or page
                    ))
                current_text = text
                current_page = page
        
        # Add final paragraph
        if current_text:
            merged.append(Paragraph(
                text=current_text,
                page=current_page or 1
            ))
        
        return merged
    
    def _should_merge_paragraphs(self, text1: str, text2: str) -> bool:
        """Determine if two paragraphs should be merged"""
        # Don't merge if first paragraph ends with period
        if text1.rstrip().endswith('.'):
            return False
        
        # Don't merge if second paragraph starts with capital letter (likely new sentence)
        if text2.lstrip() and text2.lstrip()[0].isupper():
            return False
        
        # Merge if first paragraph seems incomplete
        if text1.rstrip().endswith((',', ';', ':', '-')):
            return True
        
        return False
    
    async def _enhance_cross_references(self, result: ExtractionResult):
        """Enhanced cross-referencing between content types"""
        # Build comprehensive reference map
        reference_map = self._build_reference_map(result)
        
        # Update figures with references
        for figure in result.figures:
            figure.references = reference_map.get('figures', {}).get(
                self._extract_number_from_label(figure.label), []
            )
        
        # Update tables with references
        for table in result.tables:
            table.references = reference_map.get('tables', {}).get(
                self._extract_number_from_label(table.label), []
            )
        
        # Update code blocks with references
        for code in result.code_blocks:
            if hasattr(code, 'references'):
                code.references = reference_map.get('code', {}).get(
                    self._extract_number_from_label(getattr(code, 'label', '')), []
                )
    
    def _build_reference_map(self, result: ExtractionResult) -> Dict[str, Dict[str, List[str]]]:
        """Build comprehensive map of content references"""
        reference_map = {
            'figures': {},
            'tables': {},
            'code': {},
            'equations': {}
        }
        
        # Search through all text for references
        all_text = []
        section_ids = []
        
        for section in result.sections:
            for para in section.paragraphs:
                text = para.text if hasattr(para, 'text') else str(para.get('text', ''))
                all_text.append(text)
                section_ids.append(section.id)
        
        # Find references in combined text
        combined_text = ' '.join(all_text)
        
        # Figure references
        fig_patterns = [
            r'(?:Figure|Fig\.?|figure)\s*(\d+)',
            r'(?:see|shown|depicted)\s+(?:in\s+)?(?:Figure|Fig\.?)\s*(\d+)'
        ]
        
        for pattern in fig_patterns:
            for match in re.finditer(pattern, combined_text, re.IGNORECASE):
                fig_num = match.group(1)
                if fig_num not in reference_map['figures']:
                    reference_map['figures'][fig_num] = []
                # Add section context (simplified)
                reference_map['figures'][fig_num].append(f"referenced_in_text")
        
        # Similar for tables, code, equations...
        
        return reference_map
    
    def _extract_number_from_label(self, label: str) -> str:
        """Extract number from label string"""
        if not label:
            return ""
        match = re.search(r'\d+', str(label))
        return match.group() if match else ""
    
    async def _comprehensive_quality_validation(self, result: ExtractionResult) -> Dict[str, Any]:
        """Comprehensive quality validation"""
        metrics = {}
        
        # Content completeness
        metrics['extraction_coverage'] = self._calculate_coverage(result)
        
        # Content quality
        metrics['text_coherence'] = self._assess_text_coherence(result.sections)
        
        # Structure preservation
        metrics['structure_preservation'] = self._assess_structure_preservation(result)
        
        # Cross-reference accuracy
        metrics['reference_accuracy'] = self._assess_reference_accuracy(result)
        
        # Content type accuracy
        metrics['content_type_accuracy'] = await self._assess_content_type_accuracy(result)
        
        # Overall quality score
        metrics['overall_score'] = self._calculate_weighted_quality_score(metrics)
        
        return metrics
    
    def _assess_structure_preservation(self, result: ExtractionResult) -> float:
        """Assess how well document structure is preserved"""
        score = 0.0
        
        # Check section organization
        if result.sections:
            score += 0.3
            
            # Check if sections are in logical order
            page_order = [s.page_start for s in result.sections]
            if page_order == sorted(page_order):
                score += 0.2
        
        # Check metadata completeness
        if result.metadata and result.metadata.title != "Unknown":
            score += 0.2
        
        # Check reference structure
        if result.references:
            score += 0.2
        
        # Check content hierarchy
        if any(s.level for s in result.sections if hasattr(s, 'level')):
            score += 0.1
        
        return min(1.0, score)
    
    def _assess_reference_accuracy(self, result: ExtractionResult) -> float:
        """Assess accuracy of cross-references"""
        if not result.figures and not result.tables:
            return 1.0
        
        total_items = len(result.figures) + len(result.tables)
        referenced_items = 0
        
        for figure in result.figures:
            if getattr(figure, 'references', []):
                referenced_items += 1
        
        for table in result.tables:
            if getattr(table, 'references', []):
                referenced_items += 1
        
        return referenced_items / total_items if total_items > 0 else 1.0
    
    async def _assess_content_type_accuracy(self, result: ExtractionResult) -> float:
        """Assess accuracy of content type classification"""
        accuracy_scores = []
        
        # Assess table accuracy
        if result.tables:
            table_accuracy = 1.0 - await self._assess_table_false_positives(result.tables)
            accuracy_scores.append(table_accuracy)
        
        # Add assessments for other content types as needed
        
        return np.mean(accuracy_scores) if accuracy_scores else 1.0
    
    def _calculate_weighted_quality_score(self, metrics: Dict[str, float]) -> float:
        """Calculate weighted overall quality score"""
        weights = {
            'extraction_coverage': 0.25,
            'text_coherence': 0.25,
            'structure_preservation': 0.20,
            'reference_accuracy': 0.15,
            'content_type_accuracy': 0.15
        }
        
        weighted_score = 0.0
        total_weight = 0.0
        
        for metric, weight in weights.items():
            if metric in metrics:
                weighted_score += metrics[metric] * weight
                total_weight += weight
        
        return weighted_score / total_weight if total_weight > 0 else 0.0
    
    def _determine_final_status(self, quality_metrics: Dict[str, Any]) -> ExtractionStatus:
        """Determine final extraction status based on quality"""
        overall_score = quality_metrics.get('overall_score', 0.0)
        
        if overall_score >= self.QUALITY_THRESHOLDS['overall_score']:
            return ExtractionStatus.COMPLETED
        elif overall_score >= 0.5:
            return ExtractionStatus.PARTIAL
        else:
            return ExtractionStatus.FAILED<|MERGE_RESOLUTION|>--- conflicted
+++ resolved
@@ -412,11 +412,7 @@
         # Find references in text
         for section in result.sections:
             for para in section.paragraphs:
-<<<<<<< HEAD
-                text = para.get('text', '') if isinstance(para, dict) else para.text
-=======
                 text = para.get('text', '') if isinstance(para, dict) else getattr(para, 'text', str(para))
->>>>>>> 9ef3a5f1
                 
                 # Find figure references
                 fig_patterns = [
@@ -489,11 +485,7 @@
         # Search in sections
         for section in result.sections:
             for para in section.paragraphs:
-<<<<<<< HEAD
-                text = para.get('text', '') if isinstance(para, dict) else str(para.text)
-=======
                 text = para.get('text', '') if isinstance(para, dict) else str(getattr(para, 'text', para))
->>>>>>> 9ef3a5f1
                 page = para.page if hasattr(para, 'page') else section.page_start
                 
                 # Find datasets
@@ -1102,11 +1094,7 @@
             return result
         
         # Get total page count from metadata
-<<<<<<< HEAD
         total_pages = result.metadata.page_count if hasattr(result.metadata, 'page_count') else 0
-=======
-        total_pages = result.metadata.page_count if hasattr(result.metadata, 'page_count') else 999
->>>>>>> 9ef3a5f1
         
         for section in result.sections:
             if not section.paragraphs:
@@ -1205,12 +1193,8 @@
             sections = data.get('sections', [])
             if sections:
                 # Check for substantial content
-<<<<<<< HEAD
-                total_text_length = sum(len(str(para.text if hasattr(para, 'text') else para.get('text', ''))) for section in sections 
-=======
                 total_text_length = sum(len(str(para.get('text', '') if isinstance(para, dict) else getattr(para, 'text', para))) 
-                                      for section in sections 
->>>>>>> 9ef3a5f1
+                                      for section in sections
                                       for para in section.paragraphs)
                 return min(1.0, total_text_length / 1000)  # Normalize by expected length
             return 0.5
@@ -1307,11 +1291,7 @@
                 text = para.get('text', '')
                 page = para.get('page', 0)
             else:
-<<<<<<< HEAD
-                text = str(para.text if hasattr(para, 'text') else '')
-=======
                 text = str(getattr(para, 'text', para))
->>>>>>> 9ef3a5f1
                 page = getattr(para, 'page', 0)
             
             text = text.strip()
